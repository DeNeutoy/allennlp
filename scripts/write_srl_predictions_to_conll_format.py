import os
import sys

sys.path.insert(0, os.path.dirname(os.path.abspath(os.path.join(__file__, os.pardir))))
import argparse
import tqdm
from allennlp.common import Params
from allennlp.data.iterators import BasicIterator
from allennlp.data import DatasetReader
from allennlp.models import Model
from allennlp.models.semantic_role_labeler import write_to_conll_eval_file


def main(serialization_directory, device):
    """
    serialization_directory : str, required.
        The directory containing the serialized weights.
    device: int, default = -1
        The device to run the evaluation on.
    """

    config = Params.from_file(os.path.join(serialization_directory, "model_params.json"))
    dataset_reader = DatasetReader.from_params(config['dataset_reader'])
    evaluation_data_path = config['validation_data_path']

    model = Model.load(config, serialization_dir=serialization_directory, cuda_device=device)

    prediction_file_path = os.path.join(serialization_directory, "predictions.txt")
    gold_file_path = os.path.join(serialization_directory, "gold.txt")
    prediction_file = open(prediction_file_path, "w+")
    gold_file = open(gold_file_path, "w+")

    # Load the evaluation data and index it.
    print("Reading evaluation data from {}".format(evaluation_data_path))
    dataset = dataset_reader.read(evaluation_data_path)
    dataset.index_instances(model.vocab)
    iterator = BasicIterator(batch_size=32)

    model_predictions = []
<<<<<<< HEAD
    for batch in tqdm.tqdm(iterator(dataset, num_epochs=1, shuffle=False, cuda_device=device, for_training=False):
=======
    for batch in tqdm.tqdm(iterator(dataset, num_epochs=1, shuffle=False, cuda_device=device, for_training=False)):
>>>>>>> 3945bc9b
        result = model(**batch)
        predictions = model.decode(result)
        model_predictions.extend(predictions["tags"])

    for instance, prediction in zip(dataset.instances, model_predictions):
        fields = instance.fields
        try:
            # Most sentences have a verbal predicate, but not all.
            verb_index = fields["verb_indicator"].labels.index(1)
        except ValueError:
            verb_index = None

        gold_tags = fields["tags"].labels
        sentence = fields["tokens"].tokens

        write_to_conll_eval_file(prediction_file, gold_file,
                                 verb_index, sentence, prediction, gold_tags)
    prediction_file.close()
    gold_file.close()

if __name__ == "__main__":

    parser = argparse.ArgumentParser(description="Write CONLL format SRL predictions"
                                                 " to file from a pretrained model.")
    parser.add_argument('--path', type=str, help='The serialization directory.')
    parser.add_argument('--device', type=int, default=-1, help='The device to load the model onto.')

    args = parser.parse_args()
    main(args.path, args.device)<|MERGE_RESOLUTION|>--- conflicted
+++ resolved
@@ -37,11 +37,7 @@
     iterator = BasicIterator(batch_size=32)
 
     model_predictions = []
-<<<<<<< HEAD
-    for batch in tqdm.tqdm(iterator(dataset, num_epochs=1, shuffle=False, cuda_device=device, for_training=False):
-=======
     for batch in tqdm.tqdm(iterator(dataset, num_epochs=1, shuffle=False, cuda_device=device, for_training=False)):
->>>>>>> 3945bc9b
         result = model(**batch)
         predictions = model.decode(result)
         model_predictions.extend(predictions["tags"])
