--- conflicted
+++ resolved
@@ -53,16 +53,10 @@
                                                            self.num_classes))
         self.sequence_loss = torch.nn.CrossEntropyLoss()
 
-<<<<<<< HEAD
-    def forward(self,  # pylint: disable=arguments-differ
+    # pylint: disable=arguments-differ
+    def forward(self,
                 tokens: Dict[str, torch.LongTensor],
-                tags: torch.LongTensor = None):
-=======
-    # pylint: disable=arguments-differ
-    def forward(self,  # type: ignore
-                tokens: torch.LongTensor,
                 tags: torch.LongTensor = None) -> Dict[str, torch.Tensor]:
->>>>>>> 5c982825
         """
         Parameters
         ----------
