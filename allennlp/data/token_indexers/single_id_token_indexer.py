--- conflicted
+++ resolved
@@ -20,13 +20,8 @@
         If ``True``, we will call ``token.lower()`` before getting an index for the token from the
         vocabulary.
     """
-<<<<<<< HEAD
-    def __init__(self, namespace: str = 'tokens', lowercase_tokens: bool = False):
+    def __init__(self, namespace: str = 'tokens', lowercase_tokens: bool = False) -> None:
         self.namespace = namespace
-=======
-    def __init__(self, token_namespace: str = 'tokens', lowercase_tokens: bool = False) -> None:
-        self.token_namespace = token_namespace
->>>>>>> 5c982825
         self.lowercase_tokens = lowercase_tokens
 
     @overrides
