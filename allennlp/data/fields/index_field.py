# pylint: disable=no-self-use
from typing import Dict, Optional

from overrides import overrides
import numpy

from allennlp.data import Field
from allennlp.data.fields.sequence_field import SequenceField


class IndexField(Field[numpy.ndarray]):
    """
    An ``IndexField`` is an optional index into a :class:`SequenceField`, as might be used for
    representing a correct answer option in a list, or a span begin and span end position in a
    passage, for example.  Because it's an index into a :class:`SequenceField`, we take one of
    those as input and use it to compute padding lengths, so we create an optional one-hot
    representation of the correct length. As the index is optional, this Field can be used as
    a binary indicator for inputs which are optional.

    An ``IndexField`` will get converted into a one-hot vector, where the size of the vector is the
    number of elements in the dependent ``SequenceField``.

    Parameters
    ----------
    index : ``Optional[int]``
        The index to be represented as a 1 in the one-hot vector.  This is typically the "correct
        answer" in some classification decision over the sequence, like where an answer span starts
        in SQuAD, or which answer option is correct in a multiple choice question. If the index is
        is ``None``, an array of all zeros is returned.
    sequence_field : ``SequenceField``
        A field containing the sequence that this ``IndexField`` is a pointer into.
    """
    def __init__(self, index: Optional[int], sequence_field: SequenceField) -> None:
        self._index = index
        self._sequence_field = sequence_field

    @overrides
    def get_padding_lengths(self) -> Dict[str, int]:
        return {'num_options': self._sequence_field.sequence_length()}

    @overrides
<<<<<<< HEAD
    def as_array(self, padding_lengths: Dict[str, int]) -> numpy.array:
        index = numpy.zeros(padding_lengths['num_options'])
        if self._index is None:
            return index
        index[self._index] = 1
        return index
=======
    def as_array(self, padding_lengths: Dict[str, int]) -> numpy.ndarray:
        one_hot_index = numpy.zeros(padding_lengths['num_options'])
        one_hot_index[self._index] = 1
        return one_hot_index
>>>>>>> f665c927

    @overrides
    def empty_field(self):
        return IndexField(None, None)

    def sequence_field(self):
        return self._sequence_field

    def sequence_index(self):
        # This method can't be called index,
        # as that name is already reserved.
        return self._index<|MERGE_RESOLUTION|>--- conflicted
+++ resolved
@@ -39,19 +39,12 @@
         return {'num_options': self._sequence_field.sequence_length()}
 
     @overrides
-<<<<<<< HEAD
     def as_array(self, padding_lengths: Dict[str, int]) -> numpy.array:
         index = numpy.zeros(padding_lengths['num_options'])
         if self._index is None:
             return index
         index[self._index] = 1
         return index
-=======
-    def as_array(self, padding_lengths: Dict[str, int]) -> numpy.ndarray:
-        one_hot_index = numpy.zeros(padding_lengths['num_options'])
-        one_hot_index[self._index] = 1
-        return one_hot_index
->>>>>>> f665c927
 
     @overrides
     def empty_field(self):
