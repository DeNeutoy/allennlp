import React from 'react';
import { withRouter } from 'react-router-dom';
import {PaneLeft, PaneRight} from './Pane'
import Button from './Button'
import ModelIntro from './ModelIntro'


/*******************************************************************************
  <TeInput /> Component
*******************************************************************************/

const teExamples = [
    {
      premise: "If you help the needy, God will reward you.",
      hypothesis: "Giving money to the poor has good consequences.",
    },
    {
      premise: "Two women are wandering along the shore drinking iced tea.",
      hypothesis: "Two women are sitting on a blanket near some rocks talking about politics.",
    },
    {
      premise: "An interplanetary spacecraft is in orbit around a gas giant's icy moon.",
      hypothesis: "The spacecraft has the ability to travel between planets.",
    },
    {
      premise: "A large, gray elephant walked beside a herd of zebras.",
      hypothesis: "The elephant was lost.",
    },
    {
      premise: "A handmade djembe was on display at the Smithsonian.",
      hypothesis: "Visitors could see the djembe.",
    },
  ];

  const title = "Textual Entailment";
  const description = (
    <div>
      <span>
        Textual Entailment (TE) takes a pair of sentences and predicts whether the facts in the first
        necessarily imply the facts in the second one.  The AllenNLP toolkit provides the following TE visualization,
        which can be run for any TE model you develop.
        This page demonstrates a reimplementation of
      </span>
      <a href = "https://www.semanticscholar.org/paper/A-Decomposable-Attention-Model-for-Natural-Languag-Parikh-T%C3%A4ckstr%C3%B6m/07a9478e87a8304fc3267fa16e83e9f3bbd98b27" target="_blanke" rel="noopener noreferrer">{' '} the decomposable attention model (Parikh et al, 2017) {' '}</a>
      <span>
        , which was state of the art for
      </span>
      <a href = "https://nlp.stanford.edu/projects/snli/" target="_blank" rel="noopener noreferrer">{' '} the SNLI benchmark {' '}</a>
      <span>
        (short sentences about visual scenes) in 2016.
      </span>
    </div>
  );

  class TeInput extends React.Component {
    constructor(props) {
      super(props);

    // If we're showing a permalinked result,
    // we'll get passed in a premise and hypothesis.
    const { premise, hypothesis } = props;

      this.state = {
        tePremiseValue: premise || "",
        teHypothesisValue: hypothesis || "",
      };
      this.handleListChange = this.handleListChange.bind(this);
      this.handlePremiseChange = this.handlePremiseChange.bind(this);
      this.handleHypothesisChange = this.handleHypothesisChange.bind(this);
    }

    handleListChange(e) {
      if (e.target.value !== "") {
        this.setState({
          tePremiseValue: teExamples[e.target.value].premise,
          teHypothesisValue: teExamples[e.target.value].hypothesis,
        });
      }
    }

    handlePremiseChange(e) {
      this.setState({
        tePremiseValue: e.target.value,
      });
    }

    handleHypothesisChange(e) {
      this.setState({
        teHypothesisValue: e.target.value,
      });
    }

    render() {
      const { tePremiseValue, teHypothesisValue } = this.state;
      const { outputState, runTeModel } = this.props;

      const teInputs = {
        "premiseValue": tePremiseValue,
        "hypothesisValue": teHypothesisValue
      };

      return (
        <div className="model__content">
        <ModelIntro title={title} description={description} />
          <div className="form__instructions"><span>Enter text or</span>
            <select disabled={outputState === "working"} onChange={this.handleListChange}>
              <option value="">Choose an example...</option>
              {teExamples.map((example, index) => {
                const selected = example.premise === tePremiseValue && example.hypothesis === teHypothesisValue;
                return (
                  <option value={index} key={index} selected={selected}>{example.premise}</option>
                );
              })}
            </select>
          </div>
          <div className="form__field">
            <label htmlFor="input--te-premise">Premise</label>
            <input onChange={this.handlePremiseChange} id="input--te-premise" type="text" required="true" autoFocus="true" placeholder="E.g. &quot;A black dog chased a cat throught the park.&quot;" value={tePremiseValue} />
          </div>
          <div className="form__field">
            <label htmlFor="input--te-hypothesis">Hypothesis</label>
            <input onChange={this.handleHypothesisChange} id="input--te-hypothesis" type="text" required="true" value={teHypothesisValue} placeholder="E.g. &quot;The cat is black.&quot;" />
          </div>
          <div className="form__field form__field--btn">
            <Button enabled={outputState !== "working"} runModel={runTeModel} inputs={teInputs} />
          </div>
        </div>
      );
    }
  }


/*******************************************************************************
  <TeGraph /> Component
*******************************************************************************/

class TeGraph extends React.Component {
    render() {
      const { x, y } = this.props

      const width = 224;
      const height = 194;

      const absoluteX = Math.round(x * width);
      const absoluteY = Math.round((1.0 - y) * height);

      const plotCoords = {
        left: `${absoluteX}px`,
        top: `${absoluteY}px`,
      };

      return (
        <div className="te-graph-labels">
          <div className="te-graph">
            <div className="te-graph__point" style={plotCoords}></div>
          </div>
        </div>
      );
    }
}

  /*******************************************************************************
  <TeOutput /> Component
*******************************************************************************/

class TeOutput extends React.Component {
    render() {
      const { labelProbs } = this.props;
      const [entailment, contradiction, neutral] = labelProbs;

      let judgment; // Valid values: "e", "c", "n"
      let degree; // Valid values: "somewhat", "very"

      if (entailment > contradiction && entailment > neutral) {
        judgment = "e"
      }
      else if (contradiction > entailment && contradiction > neutral) {
        judgment = "c"
      }
      else if (neutral > entailment && neutral > contradiction) {
        judgment = "n"
      }

      const veryConfident = 0.75;
      const somewhatConfident = 0.50;
      const summaryText = () => {
        if (entailment >= veryConfident || contradiction >= veryConfident || neutral >= veryConfident) {
          let judgmentStr;
          switch(judgment) {
            case "c":
              judgmentStr = (<span>the premise <strong>contradicts</strong> the hypothesis</span>);
              break;
            case "e":
              judgmentStr = (<span>the premise <strong>entails</strong> the hypothesis</span>);
              break;
            case "n":
              judgmentStr = (<span>there is <strong>no correlation</strong> between the premise and hypothesis</span>);
              break;
            default:
<<<<<<< HEAD
              // Can't happen, but let's make the linter happy.
              break;
            default:
=======
>>>>>>> 6cd0d38a
              throw new Error("Unhandled case for judgement confidence.")
          }
          return (
            <div className="model__content__summary">It is <strong>{degree} likely</strong> that {judgmentStr}.</div>
          );
        }
        else if (entailment >= somewhatConfident || contradiction >= somewhatConfident || neutral >= somewhatConfident) {
          let judgmentStr;
          switch(judgment) {
            case "c":
              judgmentStr = (<span>the premise <strong>contradicts</strong> the hypothesis</span>);
              break;
            case "e":
              judgmentStr = (<span>the premise <strong>entails</strong> the hypothesis</span>);
              break;
            case "n":
              judgmentStr = (<span>there is <strong>no correlation</strong> between the premise and hypothesis</span>);
              break;
            default:
<<<<<<< HEAD
              // Can't happen, but let's make the linter happy.
              break;
            default:
=======
>>>>>>> 6cd0d38a
              throw new Error("Unhandled case for judgement correlation.")
          }
          return (
            <div className="model__content__summary">It is <strong>somewhat likely</strong> that {judgmentStr}.</div>
          );
        }
        else {
          return (
            <div className="model__content__summary">The model is not confident in its judgment.</div>
          );
        }
      }

      function formatProb(n) {
        return parseFloat((n * 100).toFixed(1)) + "%";
      }

      // https://en.wikipedia.org/wiki/Ternary_plot#Plotting_a_ternary_plot
      const a = contradiction;
      const b = neutral;
      const c = entailment;
      const x = 0.5 * (2 * b + c) / (a + b + c)
      const y = (c / (a + b + c))

      return (
        <div className="model__content">
          <div className="form__field">
            <label>Summary</label>
            {summaryText()}
          </div>
          <div className="te-output">
            <TeGraph x={x} y={y}/>
            <div className="te-table">
              <table>
                <thead>
                  <tr>
                    <th>Judgement</th>
                    <th>Probability</th>
                  </tr>
                </thead>
                <tbody>
                  <tr>
                    <td>Entailment</td>
                    <td>{formatProb(entailment)}</td>
                  </tr>
                  <tr>
                    <td>Contradiction</td>
                    <td>{formatProb(contradiction)}</td>
                  </tr>
                  <tr>
                    <td>Neutral</td>
                    <td>{formatProb(neutral)}</td>
                  </tr>
                </tbody>
              </table>
            </div>
          </div>
        </div>
      );
    }
}

/*******************************************************************************
  <TeComponent /> Component
*******************************************************************************/

class _TeComponent extends React.Component {
    constructor(props) {
      super(props);

      const { requestData, responseData } = props;

      this.state = {
        outputState: responseData ? "received" : "empty", // valid values: "working", "empty", "received", "error"
        requestData: requestData,
        responseData: responseData
      };

      this.runTeModel = this.runTeModel.bind(this);
    }

    runTeModel(event, inputs) {
      this.setState({outputState: "working"});

      var payload = {
        premise: inputs.premiseValue,
        hypothesis: inputs.hypothesisValue,
      };
      fetch('http://localhost:8000/predict/textual-entailment', {
        method: 'POST',
        headers: {
          'Accept': 'application/json',
          'Content-Type': 'application/json',
        },
        body: JSON.stringify(payload)
      }).then((response) => {
        return response.json();
      }).then((json) => {
        // If the response contains a `slug` for a permalink, we want to redirect
        // to the corresponding path using `history.push`.
        const { slug } = json;
        const newPath = slug ? '/textual-entailment/' + slug : '/textual-entailment';

        // We'll pass the request and response data along as part of the location object
        // so that the `Demo` component can use them to re-render.
        const location = {
          pathname: newPath,
          state: {requestData: payload, responseData: json}
        }
        this.props.history.push(location);
      }).catch((error) => {
        this.setState({outputState: "error"});
        console.error(error);
      });
    }

    render() {
      const { requestData, responseData } = this.props;

      // Get inputs and outputs, which may be null.
      const premise = requestData && requestData.premise;
      const hypothesis = requestData && requestData.hypothesis;
      const labelProbs = responseData && responseData.label_probs;

      return (
        <div className="pane model">
          <PaneLeft>
            <TeInput runTeModel={this.runTeModel}
                     outputState={this.state.outputState}
                     premise={premise}
                     hypothesis={hypothesis}/>
          </PaneLeft>
          <PaneRight outputState={this.state.outputState}>
            <TeOutput labelProbs={labelProbs}/>
          </PaneRight>
        </div>
      );
    }
}

const TeComponent = withRouter(_TeComponent);

export default TeComponent;<|MERGE_RESOLUTION|>--- conflicted
+++ resolved
@@ -197,12 +197,6 @@
               judgmentStr = (<span>there is <strong>no correlation</strong> between the premise and hypothesis</span>);
               break;
             default:
-<<<<<<< HEAD
-              // Can't happen, but let's make the linter happy.
-              break;
-            default:
-=======
->>>>>>> 6cd0d38a
               throw new Error("Unhandled case for judgement confidence.")
           }
           return (
@@ -222,12 +216,6 @@
               judgmentStr = (<span>there is <strong>no correlation</strong> between the premise and hypothesis</span>);
               break;
             default:
-<<<<<<< HEAD
-              // Can't happen, but let's make the linter happy.
-              break;
-            default:
-=======
->>>>>>> 6cd0d38a
               throw new Error("Unhandled case for judgement correlation.")
           }
           return (
