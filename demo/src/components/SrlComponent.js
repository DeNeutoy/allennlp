import React from 'react';
<<<<<<< HEAD
import { withRouter } from 'react-router-dom'
=======
import { API_ROOT } from '../api-config';
import { withRouter } from 'react-router-dom';
>>>>>>> 85d2ceea
import { PaneLeft, PaneRight } from './Pane'
import Button from './Button'
import ModelIntro from './ModelIntro'


/*******************************************************************************
  <SrlInput /> Component
*******************************************************************************/

const srlSentences = [
  "The keys, which were needed to access the building, were locked in the car.",
  "However, voters decided that if the stadium was such a good idea someone would build it himself, and rejected it 59% to 41%.",
  "Did Uriah honestly think he could beat the game in under three hours?",
  "If you liked the music we were playing last night, you will absolutely love what we're playing tomorrow!",
  "More than a few CEOs say the red-carpet treatment tempts them to return to a heartland city for future meetings.",
];

const title = "Semantic Role Labeling";
const description = (
  <div>
    <span>
      Semantic Role Labeling (SRL) recovers the latent predicate argument structure of a sentence,
      providing representations that answer basic questions about sentence meaning, including “who” did “what” to “whom,” etc.
      The AllenNLP toolkit provides the following SRL visualization, which can be used for any SRL model in AllenNLP.
      This page demonstrates a reimplementation of
    </span>
    <a href="https://www.semanticscholar.org/paper/Deep-Semantic-Role-Labeling-What-Works-and-What-s-He-Lee/a3ccff7ad63c2805078b34b8514fa9eab80d38e9" target="_blank" rel="noopener noreferrer">{' '} a deep BiLSTM model (He et al, 2017)</a>
    <span>
      , which is currently state of the art for PropBank SRL (Newswire sentences).
    </span>
  </div>
);

class SrlInput extends React.Component {
  constructor(props) {
    super(props);

    // If we're showing a permalinked result, we'll get passed in a sentence.
    const { sentence } = props;

    this.state = {
      srlSentenceValue: sentence || "",
    };
    this.handleListChange = this.handleListChange.bind(this);
    this.handleSentenceChange = this.handleSentenceChange.bind(this);
  }

  handleListChange(e) {
    if (e.target.value !== "") {
      this.setState({
        srlSentenceValue: srlSentences[e.target.value],
      });
    }
  }

  handleSentenceChange(e) {
    this.setState({
      srlSentenceValue: e.target.value,
    });
  }

  render() {
    const { srlSentenceValue } = this.state;
    const { outputState, runSrlModel } = this.props;

    const srlInputs = {
      "sentenceValue": srlSentenceValue,
    };

    return (
      <div className="model__content">
        <ModelIntro title={title} description={description} />
        <div className="form__instructions"><span>Enter text or</span>
          <select disabled={outputState === "working"} onChange={this.handleListChange}>
            <option>Choose an example...</option>
            {srlSentences.map((sentence, index) => {
              const selected = sentence === srlSentenceValue;
              return (
                <option value={index} key={index} selected={selected}>{sentence}</option>
              );
            })}
          </select>
        </div>
        <div className="form__field">
          <label htmlFor="#input--srl-sentence">Sentence</label>
          <input onChange={this.handleSentenceChange} value={srlSentenceValue} id="input--srl-sentence" ref="srlSentence" type="text" required="true" autoFocus="true" placeholder="E.g. &quot;John likes and Bill hates ice cream.&quot;" />
        </div>
        <div className="form__field form__field--btn">
          <Button enabled={outputState !== "working"} outputState={outputState} runModel={runSrlModel} inputs={srlInputs} />
        </div>
      </div>
    );
  }
}


/*******************************************************************************
  <SrlOutput /> Component
*******************************************************************************/

// Render the SRL tag for a single word as a table cell
class SrlTagCell extends React.Component {

  render() {
    const { tag, colorClass } = this.props;

    // Don't show "O" tags, and slice off all the "B-" and "I-" prefixes.
    const tagText = tag === "O" ? "" : tag.slice(2);

    return (
      <td className={colorClass + ' srl-tag srl-tag-' + tag.toLowerCase()}>
        {tagText}
      </td>
    )
  }
}

// Render a SRL-tagged word as a table cell
class SrlWordCell extends React.Component {
  render() {
    const { word, colorClass } = this.props;

    return (<td className={colorClass + ' srl-word'}>{word}</td>)
  }
}

class SrlFrame extends React.Component {
  render() {
    const { verb, words } = this.props;
    const tags = verb["tags"];


    // Skip frames that have only one tag; these are typically helper verbs.
    // In an ideal world we'd filter these out on the backend, but the POS
    // tagger we're using right now doesn't seem up to the task.
    const numTags = tags.filter(tag => tag !== "O").length
    if (numTags <= 1) {
      return (<div />)
    }

    // Create an array indicating what color to highlight each tag cell.
    // For "O" tags this should be -1, indicating no color.
    // Otherwise it should toggle between 0 and 1 every time a "B-" tag occurs.
    var colorClasses = [];
    var currentColor = 1;

    tags.forEach(function (tag, i) {
      if (tag === "O") {
        // "O" tag, so append "" for "no color"
        colorClasses.push("");
      } else if (tag[0] === "B") {
        // "B-" tag, so toggle the current color and then append
        currentColor = (currentColor + 1) % 2;
        colorClasses.push("color" + currentColor);
      } else /* (tag[0] == "I") */ {
        // "I-" tag, so append the current color
        colorClasses.push("color" + currentColor);
      }
    })

    return (
      <div>
        <label>{verb.verb}</label>
        <table className="srl-table">
          <tbody>
            <tr>
              {tags.map((tag, i) => <SrlTagCell tag={tag} key={i} colorClass={colorClasses[i]} />)}
            </tr>
            <tr>
              {words.map((word, i) => <SrlWordCell word={word} key={i} colorClass={colorClasses[i]} />)}
            </tr>
          </tbody>
        </table>
      </div>
    )
  }
}

class SrlOutput extends React.Component {
  render() {
    const { words, verbs } = this.props;

    return (
      <div className="model__content model__content--srl-output">
        <div className="form__field">
          {verbs.map((verb, i) => (<SrlFrame verb={verb} words={words} key={i} />))}
        </div>
      </div>
    );
  }
}

/*******************************************************************************
  <SrlComponent /> Component
*******************************************************************************/

class _SrlComponent extends React.Component {
  constructor(props) {
    super(props);

    const { requestData, responseData } = props;

    this.state = {
      requestData: requestData,
      responseData: responseData,
      outputState: responseData ? "received" : "empty" // valid values: "working", "empty", "received", "error"
    };

    this.runSrlModel = this.runSrlModel.bind(this);
  }

  runSrlModel(event, inputs) {
    this.setState({outputState: "working"});

    var payload = {sentence: inputs.sentenceValue};

    fetch(`${API_ROOT}/predict/semantic-role-labeling`, {
      method: 'POST',
      headers: {
        'Accept': 'application/json',
        'Content-Type': 'application/json',
      },
      body: JSON.stringify(payload)
    }).then(function (response) {
      return response.json();
    }).then((json) => {
      // If the response contains a `slug` for a permalink, we want to redirect
      // to the corresponding path using `history.push`.
      const { slug } = json;
      const newPath = slug ? '/semantic-role-labeling/' + slug : '/semantic-role-labeling';

      // We'll pass the request and response data along as part of the location object
      // so that the `Demo` component can use them to re-render.
      const location = {
        pathname: newPath,
        state: { requestData: payload, responseData: json }
      }
      this.props.history.push(location);
    }).catch((error) => {
      this.setState({ outputState: "error" });
      console.error(error);
    });
  }

  render() {
    const { requestData, responseData } = this.props;

    const sentence = requestData && requestData.sentence;
    const words = responseData && responseData.words;
    const verbs = responseData && responseData.verbs;

    return (
      <div className="pane model">
        <PaneLeft>
          <SrlInput runSrlModel={this.runSrlModel}
            outputState={this.state.outputState}
            sentence={sentence} />
        </PaneLeft>
        <PaneRight outputState={this.state.outputState}>
          <SrlOutput words={words} verbs={verbs} />
        </PaneRight>
      </div>
    );
  }
}

const SrlComponent = withRouter(_SrlComponent)

export default SrlComponent;<|MERGE_RESOLUTION|>--- conflicted
+++ resolved
@@ -1,10 +1,6 @@
 import React from 'react';
-<<<<<<< HEAD
-import { withRouter } from 'react-router-dom'
-=======
 import { API_ROOT } from '../api-config';
 import { withRouter } from 'react-router-dom';
->>>>>>> 85d2ceea
 import { PaneLeft, PaneRight } from './Pane'
 import Button from './Button'
 import ModelIntro from './ModelIntro'
