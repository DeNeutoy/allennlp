--- conflicted
+++ resolved
@@ -26,16 +26,10 @@
           <div className="header__content">
             <nav>
               <ul>
-<<<<<<< HEAD
-                {buildLink("srl", "SRL Model")}
-                {buildLink("mc", "MC Model")}
-                {buildLink("te", "TE Model")}
-                {buildLink("coref", "Coref Model")}
-=======
                 {buildLink("semantic-role-labeling", "SRL Model")}
                 {buildLink("machine-comprehension", "MC Model")}
                 {buildLink("textual-entailment", "TE Model")}
->>>>>>> 2d4ff9cb
+                {buildLink("coreference-resolution", "Coref Model")}
               </ul>
             </nav>
             <h1 className="header__content__logo">
