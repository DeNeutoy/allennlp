import React from 'react';
import { Link } from 'react-router-dom';

/*******************************************************************************
  <Header /> Component
*******************************************************************************/

class Header extends React.Component {
    render() {
      const { selectedModel, clearData } = this.props;

      const buildLink = (thisModel, label) => {
        return (
          <li>
            <span className={`nav__link ${selectedModel === thisModel ? "nav__link--selected" : ""}`}>
              <Link to={"/" + thisModel} onClick={clearData}>
                <span>{label}</span>
              </Link>
            </span>
          </li>
        )
      }

      return (
        <header>
          <div className="header__content">
            <nav>
              <ul>
<<<<<<< HEAD
                {buildLink("machine-comprehension", "Machine Comprehension")}
                {buildLink("textual-entailment", "Textual Entailment")}
                {buildLink("semantic-role-labeling", "Semantic Role Labeling")}
=======
                {buildLink("semantic-role-labeling", "SRL Model")}
                {buildLink("machine-comprehension", "MC Model")}
                {buildLink("textual-entailment", "TE Model")}
                {buildLink("coreference-resolution", "Coref Model")}
>>>>>>> 6cd0d38a
              </ul>
            </nav>
            <h1 className="header__content__logo">
              <a href="http://www.allennlp.org/" target="_blank" rel="noopener noreferrer">
                <svg>
                  <use xlinkHref="#icon__allennlp-logo"></use>
                </svg>
                <span className="u-hidden">AllenNLP</span>
              </a>
            </h1>
          </div>
        </header>
      );
    }
  }

export default Header;<|MERGE_RESOLUTION|>--- conflicted
+++ resolved
@@ -26,16 +26,10 @@
           <div className="header__content">
             <nav>
               <ul>
-<<<<<<< HEAD
                 {buildLink("machine-comprehension", "Machine Comprehension")}
                 {buildLink("textual-entailment", "Textual Entailment")}
                 {buildLink("semantic-role-labeling", "Semantic Role Labeling")}
-=======
-                {buildLink("semantic-role-labeling", "SRL Model")}
-                {buildLink("machine-comprehension", "MC Model")}
-                {buildLink("textual-entailment", "TE Model")}
-                {buildLink("coreference-resolution", "Coref Model")}
->>>>>>> 6cd0d38a
+                {buildLink("coreference-resolution", "Coreference Resolution")}
               </ul>
             </nav>
             <h1 className="header__content__logo">
